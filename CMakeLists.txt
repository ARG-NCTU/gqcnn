cmake_minimum_required(VERSION 2.8.3)
project(gqcnn)

## Find catkin macros and libraries
## if COMPONENTS list like find_package(catkin REQUIRED COMPONENTS xyz)
## is used, also find other catkin packages
find_package(catkin REQUIRED COMPONENTS
  rospy
  message_generation
  geometry_msgs
  sensor_msgs
)

## System dependencies are found with CMake's conventions
# find_package(Boost REQUIRED COMPONENTS system)

## Uncomment this if the package has a setup.py. This macro ensures
## modules and global scripts declared therein get installed
## See http://ros.org/doc/api/catkin/html/user_guide/setup_dot_py.html
catkin_python_setup()

################################################
## Declare ROS messages, services and actions ##
################################################

## To declare and build messages, services or actions from within this
## package, follow these steps:
## * Let MSG_DEP_SET be the set of packages whose message types you use in
##   your messages/services/actions (e.g. std_msgs, actionlib_msgs, ...).
## * In the file package.xml:
##   * add a build_depend tag for "message_generation"
##   * add a build_depend and a run_depend tag for each package in MSG_DEP_SET
##   * If MSG_DEP_SET isn't empty the following dependency has been pulled in
##     but can be declared for certainty nonetheless:
##     * add a run_depend tag for "message_runtime"
## * In this file (CMakeLists.txt):
##   * add "message_generation" and every package in MSG_DEP_SET to
##     find_package(catkin REQUIRED COMPONENTS ...)
##   * add "message_runtime" and every package in MSG_DEP_SET to
##     catkin_package(CATKIN_DEPENDS ...)
##   * uncomment the add_*_files sections below as needed
##     and list every .msg/.srv/.action file to be processed
##   * uncomment the generate_messages entry below
##   * add every package in MSG_DEP_SET to generate_messages(DEPENDENCIES ...)

## Generate messages in the 'msg' folder
 add_message_files(
   FILES
   GQCNNGrasp.msg
   BoundingBox.msg
 )

## Generate services in the 'srv' folder
<<<<<<< HEAD
# add_service_files(
#  FILES
#  GraspPlanner.srv
# )
=======
 add_service_files(
  FILES
  GQCNNGraspPlanner.srv
 )
>>>>>>> 3b23d2e7

## Generate actions in the 'action' folder
# add_action_files(
#   FILES
#   Action1.action
#   Action2.action
# )

## Generate added messages and services with any dependencies listed here
 generate_messages(
   DEPENDENCIES
   geometry_msgs
   sensor_msgs
)

################################################
## Declare ROS dynamic reconfigure parameters ##
################################################

## To declare and build dynamic reconfigure parameters within this
## package, follow these steps:
## * In the file package.xml:
##   * add a build_depend and a run_depend tag for "dynamic_reconfigure"
## * In this file (CMakeLists.txt):
##   * add "dynamic_reconfigure" to
##     find_package(catkin REQUIRED COMPONENTS ...)
##   * uncomment the "generate_dynamic_reconfigure_options" section below
##     and list every .cfg file to be processed

## Generate dynamic reconfigure parameters in the 'cfg' folder
# generate_dynamic_reconfigure_options(
#   cfg/DynReconf1.cfg
#   cfg/DynReconf2.cfg
# )

###################################
## catkin specific configuration ##
###################################
## The catkin_package macro generates cmake config files for your package
## Declare things to be passed to dependent projects
## INCLUDE_DIRS: uncomment this if you package contains header files
## LIBRARIES: libraries you create in this project that dependent projects also need
## CATKIN_DEPENDS: catkin_packages dependent projects also need
## DEPENDS: system dependencies of this project that dependent projects also need
catkin_package(
#  INCLUDE_DIRS include
#  LIBRARIES yumipy
#  CATKIN_DEPENDS rospy
#  DEPENDS system_lib
  CATKIN_DEPENDS message_runtime
)

###########
## Build ##
###########

## Specify additional locations of header files
## Your package locations should be listed before other locations
# include_directories(include)
include_directories(
  ${catkin_INCLUDE_DIRS}
)

## Declare a C++ library
# add_library(yumipy
#   src/${PROJECT_NAME}/yumipy.cpp
# )

## Add cmake target dependencies of the library
## as an example, code may need to be generated before libraries
## either from message generation or dynamic reconfigure
# add_dependencies(yumipy ${${PROJECT_NAME}_EXPORTED_TARGETS} ${catkin_EXPORTED_TARGETS})

## Declare a C++ executable
# add_executable(yumipy_node src/yumipy_node.cpp)

## Add cmake target dependencies of the executable
## same as for the library above
# add_dependencies(yumipy_node ${${PROJECT_NAME}_EXPORTED_TARGETS} ${catkin_EXPORTED_TARGETS})

## Specify libraries to link a library or executable target against
# target_link_libraries(yumipy_node
#   ${catkin_LIBRARIES}
# )

#############
## Install ##
#############

# all install targets should use catkin DESTINATION variables
# See http://ros.org/doc/api/catkin/html/adv_user_guide/variables.html

## Mark executable scripts (Python etc.) for installation
## in contrast to setup.py, you can choose the destination
# install(PROGRAMS
#   scripts/my_python_script
#   DESTINATION ${CATKIN_PACKAGE_BIN_DESTINATION}
# )

## Mark executables and/or libraries for installation
# install(TARGETS yumipy yumipy_node
#   ARCHIVE DESTINATION ${CATKIN_PACKAGE_LIB_DESTINATION}
#   LIBRARY DESTINATION ${CATKIN_PACKAGE_LIB_DESTINATION}
#   RUNTIME DESTINATION ${CATKIN_PACKAGE_BIN_DESTINATION}
# )

## Mark cpp header files for installation
# install(DIRECTORY include/${PROJECT_NAME}/
#   DESTINATION ${CATKIN_PACKAGE_INCLUDE_DESTINATION}
#   FILES_MATCHING PATTERN "*.h"
#   PATTERN ".svn" EXCLUDE
# )

## Mark other files for installation (e.g. launch and bag files, etc.)
# install(FILES
#   # myfile1
#   # myfile2
#   DESTINATION ${CATKIN_PACKAGE_SHARE_DESTINATION}
# )

#############
## Testing ##
#############

## Add gtest based cpp test target and link libraries
# catkin_add_gtest(${PROJECT_NAME}-test test/test_yumipy.cpp)
# if(TARGET ${PROJECT_NAME}-test)
#   target_link_libraries(${PROJECT_NAME}-test ${PROJECT_NAME})
# endif()

## Add folders to be run by python nosetests
# catkin_add_nosetests(test)<|MERGE_RESOLUTION|>--- conflicted
+++ resolved
@@ -51,17 +51,10 @@
  )
 
 ## Generate services in the 'srv' folder
-<<<<<<< HEAD
-# add_service_files(
-#  FILES
-#  GraspPlanner.srv
-# )
-=======
  add_service_files(
   FILES
   GQCNNGraspPlanner.srv
  )
->>>>>>> 3b23d2e7
 
 ## Generate actions in the 'action' folder
 # add_action_files(
