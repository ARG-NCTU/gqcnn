### TRAINING CONFIGURATIONS ###
mode: training

# dataset 
#dataset_dir: /nfs/diskstation/projects/dex-net/parallel_jaws/datasets/dexnet_4/phoxi_v13/grasps/tensors
dataset_dir: /mnt/data/jmahler/parallel_jaws/datasets/dexnet_4/tensors
output_dir: /nfs/diskstation/projects/dex-net/parallel_jaws/models/
model_dir: /nfs/diskstation/projects/dex-net/parallel_jaws/models/GQ-Image-Wise

# general optimization parameters
train_batch_size: 64
val_batch_size: 16
max_files_eval: 1000

# epochs
num_epochs: 50     # number of epochs to train for
eval_frequency: 50000  # how often to get validation error 
save_frequency: 50000  # how often to save output
vis_frequency: 500000000
log_frequency: 1     # how often to log output
show_filters: 0

queue_capacity: 100  # capacity of prefetch queue
queue_sleep: 0.01     # how long to sleep between prefetches

data_split_mode: state_wise # how to split up the data into training vs validation: options are image_wise, stable_pose_wise, object_wise
train_pct: 0.8 # percentage of the data to use for training vs validation
total_pct: 1.0 # percentage of all the files to use
eval_total_train_error: 0

loss: sparse
optimizer: momentum
train_l2_regularizer: 0.0005
base_lr: 0.01
decay_step_multiplier: 0.5   # number of times to go through training datapoints before stepping down decay rate
decay_rate: 0.95
momentum_rate: 0.9
max_training_examples_per_load: 128

fine_tune: 0
update_fc_only: 0
update_conv0_only: 0
reinit_pc1: 0
reinit_fc3: 0
reinit_fc4: 0
reinit_fc5: 0

image_mode: tf_depth_ims
training_mode: classification
preproc_mode: none
input_data_mode: parallel_jaw
num_tensor_channels: 1

num_random_files: 1000

target_metric_name: grasp_metrics
metric_thresh: 0.75

# denoising / synthetic data params
multiplicative_denoising: 0
gamma_shape: 1000.00

symmetrize: 1

morphological: 0
morph_open_rate: 0.25
morph_poisson_mean: 1.5

image_dropout: 0
image_dropout_rate: 0.25
dropout_poisson_mean: 1.0
dropout_radius_shape: 3.0
dropout_radius_scale: 1.0

gradient_dropout: 0
gradient_dropout_rate: 0.1
gradient_dropout_sigma: 0.5
gradient_dropout_shape: 15
gradient_dropout_scale: 0.001

gaussian_process_denoising: 0
gaussian_process_rate: 0.5
gaussian_process_scaling_factor: 4.0
gaussian_process_sigma: 0.005

border_distortion: 0
border_grad_sigma: 1.0
border_grad_thresh: 0.075
border_poisson_mean: 5.0
border_radius_shape: 5
border_radius_scale: 0.4

background_denoising: 0
background_rate: 0.25
background_min_depth: 0.0
background_max_depth: 0.65

drop_fc3: 1
fc3_drop_rate: 0.5
drop_fc4: 1
fc4_drop_rate: 0.5

# debugging params
debug: 1
debug_num_files: 1000000000
<<<<<<< HEAD
seed: 44149141
=======
seed: 52398
>>>>>>> b723eabd

### GQCNN CONFIG ###
gqcnn_config:
  # basic data metrics
  im_height: 48
  im_width: 48
  im_channels: 1
  # needs to match input data mode that was used for training, determines the pose dimensions for the network
  input_data_mode: parallel_jaw

  # prediction batch size, in training this will be overriden by the val_batch_size in the SGDOptimizer's config file
  batch_size: 16

  # architecture
  architecture:
    conv1_1:
<<<<<<< HEAD
      filt_dim: 7
      num_filt: 16
=======
      filt_dim: 5
      num_filt: 8
>>>>>>> b723eabd
      pool_size: 1
      pool_stride: 1  
      padding: VALID
      norm: 0
      norm_type: local_response
    conv1_2:
<<<<<<< HEAD
      filt_dim: 5
      num_filt: 16
=======
      filt_dim: 3
      num_filt: 8
>>>>>>> b723eabd
      pool_size: 2
      pool_stride: 2
      padding: VALID
      norm: 0
      norm_type: local_response
    conv2_1:
<<<<<<< HEAD
      filt_dim: 5
      num_filt: 16
=======
      filt_dim: 3
      num_filt: 8
>>>>>>> b723eabd
      pool_size: 1
      pool_stride: 1
      padding: VALID
      norm: 0
      norm_type: local_response
    conv2_2:
<<<<<<< HEAD
      filt_dim: 5
      num_filt: 16
=======
      filt_dim: 3
      num_filt: 8
>>>>>>> b723eabd
      pool_size: 2
      pool_stride: 2
      padding: VALID
      norm: 0
      norm_type: local_response
    pc1:
      out_size: 4
    pc2:
      out_size: 0
    fc3:
      out_size: 128
    fc4:
      out_size: 128
    fc5:
      out_size: 2

  # architecture normalization constants
  radius: 2
  alpha: 2.0e-05
  beta: 0.75
  bias: 1.0<|MERGE_RESOLUTION|>--- conflicted
+++ resolved
@@ -103,11 +103,7 @@
 # debugging params
 debug: 1
 debug_num_files: 1000000000
-<<<<<<< HEAD
-seed: 44149141
-=======
 seed: 52398
->>>>>>> b723eabd
 
 ### GQCNN CONFIG ###
 gqcnn_config:
@@ -124,52 +120,32 @@
   # architecture
   architecture:
     conv1_1:
-<<<<<<< HEAD
-      filt_dim: 7
-      num_filt: 16
-=======
       filt_dim: 5
       num_filt: 8
->>>>>>> b723eabd
       pool_size: 1
       pool_stride: 1  
       padding: VALID
       norm: 0
       norm_type: local_response
     conv1_2:
-<<<<<<< HEAD
-      filt_dim: 5
-      num_filt: 16
-=======
       filt_dim: 3
       num_filt: 8
->>>>>>> b723eabd
       pool_size: 2
       pool_stride: 2
       padding: VALID
       norm: 0
       norm_type: local_response
     conv2_1:
-<<<<<<< HEAD
-      filt_dim: 5
-      num_filt: 16
-=======
       filt_dim: 3
       num_filt: 8
->>>>>>> b723eabd
       pool_size: 1
       pool_stride: 1
       padding: VALID
       norm: 0
       norm_type: local_response
     conv2_2:
-<<<<<<< HEAD
-      filt_dim: 5
-      num_filt: 16
-=======
       filt_dim: 3
       num_filt: 8
->>>>>>> b723eabd
       pool_size: 2
       pool_stride: 2
       padding: VALID
