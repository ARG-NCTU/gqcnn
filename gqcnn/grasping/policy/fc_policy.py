# -*- coding: utf-8 -*-
"""
Copyright ©2017. The Regents of the University of California (Regents). All Rights Reserved.
Permission to use, copy, modify, and distribute this software and its documentation for educational,
research, and not-for-profit purposes, without fee and without a signed licensing agreement, is
hereby granted, provided that the above copyright notice, this paragraph and the following two
paragraphs appear in all copies, modifications, and distributions. Contact The Office of Technology
Licensing, UC Berkeley, 2150 Shattuck Avenue, Suite 510, Berkeley, CA 94720-1620, (510) 643-
7201, otl@berkeley.edu, http://ipira.berkeley.edu/industry-info for commercial licensing opportunities.

IN NO EVENT SHALL REGENTS BE LIABLE TO ANY PARTY FOR DIRECT, INDIRECT, SPECIAL,
INCIDENTAL, OR CONSEQUENTIAL DAMAGES, INCLUDING LOST PROFITS, ARISING OUT OF
THE USE OF THIS SOFTWARE AND ITS DOCUMENTATION, EVEN IF REGENTS HAS BEEN
ADVISED OF THE POSSIBILITY OF SUCH DAMAGE.

REGENTS SPECIFICALLY DISCLAIMS ANY WARRANTIES, INCLUDING, BUT NOT LIMITED TO,
THE IMPLIED WARRANTIES OF MERCHANTABILITY AND FITNESS FOR A PARTICULAR
PURPOSE. THE SOFTWARE AND ACCOMPANYING DOCUMENTATION, IF ANY, PROVIDED
HEREUNDER IS PROVIDED "AS IS". REGENTS HAS NO OBLIGATION TO PROVIDE
MAINTENANCE, SUPPORT, UPDATES, ENHANCEMENTS, OR MODIFICATIONS.
"""
"""
Fully-Convolutional GQ-CNN grasping policies.
Author: Vishal Satish
"""
import math
from abc import abstractmethod, ABCMeta
import os
import sys

import numpy as np
import matplotlib.pyplot as plt

from autolab_core import Point
from autolab_core.utils import get_logger
from perception import DepthImage
from visualization import Visualizer2D as vis
<<<<<<< HEAD
=======
from policy import GraspingPolicy, GraspAction, NoValidGraspsException
>>>>>>> 2d16faa9
from gqcnn.grasping import Grasp2D, SuctionPoint2D
from gqcnn.utils import NoValidGraspsException

from enums import SamplingMethod
from policy import GraspingPolicy, GraspAction

class FullyConvolutionalGraspingPolicy(GraspingPolicy):
    """Abstract grasp sampling policy class using Fully-Convolutional GQ-CNN network."""
    __metaclass__ = ABCMeta

    def __init__(self, cfg, filters=None):
        """
        Parameters
        ----------
        cfg : dict
            python dictionary of policy configuration parameters
        filters : dict
            python dictionary of kinematic filters to apply 
        """
        GraspingPolicy.__init__(self, cfg, init_sampler=False)

        # init logger
        self._logger = get_logger(self.__class__.__name__, log_stream=sys.stdout)

        self._cfg = cfg
        self._sampling_method = self._cfg['sampling_method']

        # gqcnn parameters
        self._gqcnn_stride = self._cfg['gqcnn_stride']
        self._gqcnn_recep_h = self._cfg['gqcnn_recep_h']
        self._gqcnn_recep_w = self._cfg['gqcnn_recep_w']

        # grasp filtering
        self._filters = filters
        self._max_grasps_to_filter = self._cfg['max_grasps_to_filter']
        self._filter_grasps = self._cfg['filter_grasps']

        # visualization parameters
        self._vis_config = self._cfg['policy_vis']
        self._vis_scale = self._vis_config['scale']
        self._vis_show_axis = self._vis_config['show_axis']
        
        self._num_vis_samples = self._vis_config['num_samples']
        self._vis_actions_2d = self._vis_config['actions_2d']
        self._vis_actions_3d = self._vis_config['actions_3d']

        self._vis_affordance_map = self._vis_config['affordance_map']

        self._vis_output_dir = None
        if 'output_dir' in self._vis_config: # if this exists in the config then all visualizations will be logged here instead of displayed
            self._vis_output_dir = self._vis_config['output_dir']
            self._state_counter = 0

    def _unpack_state(self, state):
        """Unpack information from the RgbdImageState"""
        return state.rgbd_im.depth, state.rgbd_im.depth._data, state.segmask.raw_data, state.camera_intr #TODO: @Vishal don't access raw depth data like this
       
    def _mask_predictions(self, preds, raw_segmask):
        """Mask the given predictions with the given segmask, setting the rest to 0.0."""
        preds_masked = np.zeros_like(preds)
        raw_segmask_cropped = raw_segmask[self._gqcnn_recep_h / 2:raw_segmask.shape[0] - self._gqcnn_recep_h / 2, self._gqcnn_recep_w / 2:raw_segmask.shape[1] - self._gqcnn_recep_w / 2, 0]
        raw_segmask_downsampled = raw_segmask_cropped[::self._gqcnn_stride, ::self._gqcnn_stride]
        if raw_segmask_downsampled.shape[0] != preds.shape[1]:
            raw_segmask_downsampled_new = np.zeros(preds.shape[1:3])
            raw_segmask_downsampled_new[:raw_segmask_downsampled.shape[0], :raw_segmask_downsampled.shape[1]] = raw_segmask_downsampled
            raw_segmask_downsampled = raw_segmask_downsampled_new
        nonzero_mask_ind = np.where(raw_segmask_downsampled > 0)
        preds_masked[:, nonzero_mask_ind[0], nonzero_mask_ind[1]] = preds[:, nonzero_mask_ind[0], nonzero_mask_ind[1]]
        return preds_masked

    def _sample_predictions(self, preds, num_actions):
        """Sample predictions."""
        dim2 = preds.shape[2]
        dim1 = preds.shape[1]
        dim3 = preds.shape[3]
        preds_flat = np.ravel(preds)
        pred_ind_flat = self._sample_predictions_flat(preds_flat, num_actions)
        pred_ind = np.zeros((num_actions, len(preds.shape)), dtype=np.int32)
        for idx in range(num_actions):
            pred_ind[idx, 0] = pred_ind_flat[idx] // (dim2 * dim1 * dim3) 
            pred_ind[idx, 1] = (pred_ind_flat[idx] - (pred_ind[idx, 0] * (dim2 * dim1 * dim3))) // (dim2 * dim3)
            pred_ind[idx, 2] = (pred_ind_flat[idx] - (pred_ind[idx, 0] * (dim2 * dim1 * dim3)) - (pred_ind[idx, 1] * (dim2 * dim3))) // dim3
            pred_ind[idx, 3] = (pred_ind_flat[idx] - (pred_ind[idx, 0] * (dim2 * dim1 * dim3)) - (pred_ind[idx, 1] * (dim2 * dim3))) % dim3
        return pred_ind

    def _sample_predictions_flat(self, preds_flat, num_samples):
        """Helper function to do the actual sampling."""
        if num_samples == 1: # argmax() is faster than argpartition() for special case of single sample
            if self._sampling_method == SamplingMethod.TOP_K:
                return [np.argmax(preds_flat)]
            elif self._sampling_method == SamplingMethod.UNIFORM:
                nonzero_ind = np.where(preds_flat > 0)[0] 
                return np.random.choice(nonzero_ind)
            else:
                raise ValueError('Invalid sampling method: {}'.format(self._sampling_method))
        else:
            if self._sampling_method == 'top_k':
                return np.argpartition(preds_flat, -1 * num_samples)[-1 * num_samples:]
            elif self._sampling_method == 'uniform':
                nonzero_ind = np.where(preds_flat > 0)[0]
                if nonzero_ind.shape[0] == 0:
                    raise NoValidGraspsException('No grasps with nonzero quality')
                return np.random.choice(nonzero_ind, size=num_samples)
            else:
                raise ValueError('Invalid sampling method: {}'.format(self._sampling_method))

    @abstractmethod
    def _get_actions(self, preds, ind, images, depths, camera_intr, num_actions):
        """Generate the actions to be returned."""
        pass

    @abstractmethod
    def _visualize_3d(self, actions, wrapped_depth_im, camera_intr, num_actions):
        """Visualize the actions in 3D."""
        pass

    @abstractmethod
    def _visualize_affordance_map(self, preds, depth_im, scale, plot_max=True, output_dir=None):
        """Visualize an affordance map of the network predictions overlayed on the depth image."""
        pass

    def _visualize_2d(self, actions, preds, wrapped_depth_im, num_actions, scale, show_axis, output_dir=None):
        """Visualize the actions in 2D."""
        self._logger.info('Visualizing actions in 2d...')

        # plot actions in 2D
        vis.figure()
        vis.imshow(wrapped_depth_im)
        for i in range(num_actions):
            vis.grasp(actions[i].grasp, scale=scale, show_axis=show_axis, color=plt.cm.RdYlGn(actions[i].q_value))
        vis.title('Top {} Grasps'.format(num_actions))
        if output_dir is not None:
            vis.savefig(os.path.join(output_dir, 'top_grasps.png'))
        else:
            vis.show()

    def _filter(self, actions):
        """Filter actions."""
        for action in actions:
            valid = True
            for filter_name, is_valid in self._filters.iteritems():
                if not is_valid(action.grasp):
                    self._logger.info('Grasp {} is not valid with filter {}'.format(action.grasp, filter_name))
                    valid = False
                    break
            if valid:
                return action
        raise NoValidGraspsException('No grasps found after filtering!')

    @abstractmethod
    def _gen_images_and_depths(self, depth, segmask):
        """Generate inputs for the grasp quality function."""
        pass 

    def _action(self, state, num_actions=1):
        """Plan action(s)."""
        if self._filter_grasps:
            assert self._filters is not None, 'Trying to filter grasps but no filters were provided!'
            assert num_actions == 1, 'Filtering support is only implemented for single actions!'
            num_actions = self._max_grasps_to_filter

        # set up log dir for state visualizations
        state_output_dir = None
        if self._vis_output_dir is not None:
            state_output_dir = os.path.join(self._vis_output_dir, 'state_{}'.format(str(self._state_counter).zfill(5)))
            if not os.path.exists(state_output_dir):
                os.makedirs(state_output_dir)
            self._state_counter += 1

        # unpack the RgbdImageState
        wrapped_depth, raw_depth, raw_seg, camera_intr = self._unpack_state(state)

        # predict
        images, depths = self._gen_images_and_depths(raw_depth, raw_seg)
        preds = self._grasp_quality_fn.quality(images, depths)

        # get success probablility predictions only (this is needed because the output of the net is pairs of (p_failure, p_success))
        preds_success_only = preds[:, :, :, 1::2]
        
        # mask predicted success probabilities with the cropped and downsampled object segmask so we only sample grasps on the objects
        preds_success_only = self._mask_predictions(preds_success_only, raw_seg) 

        # if we want to visualize more than one action, we have to sample more
        num_actions_to_sample = self._num_vis_samples if (self._vis_actions_2d or self._vis_actions_3d) else num_actions #TODO: @Vishal if this is used with the 'top_k' sampling method, the final returned action is not the best because the argpartition does not sort the partitioned indices 

        if self._sampling_method == SamplingMethod.TOP_K and self._num_vis_samples:
            self._logger.warning('FINAL GRASP RETURNED IS NOT THE BEST!')

        # sample num_actions_to_sample indices from the success predictions
        sampled_ind = self._sample_predictions(preds_success_only, num_actions_to_sample)

        # wrap actions to be returned
        actions = self._get_actions(preds_success_only, sampled_ind, images, depths, camera_intr, num_actions_to_sample)

        # filter grasps
        if self._filter_grasps:
            actions.sort(reverse=True, key=lambda action: action.q_value)
            actions = [self._filter(actions)]

        # visualize
        if self._vis_actions_3d:
            self._logger.info('Generating 3D Visualization...')
            self._visualize_3d(actions, wrapped_depth, camera_intr, num_actions_to_sample)
        if self._vis_actions_2d:
            self._logger.info('Generating 2D visualization...')
            self._visualize_2d(actions, preds_success_only, wrapped_depth, num_actions_to_sample, self._vis_scale, self._vis_show_axis, output_dir=state_output_dir)
        if self._vis_affordance_map:
            self._visualize_affordance_map(preds_success_only, wrapped_depth, self._vis_scale, output_dir=state_output_dir)

        return actions[-1] if (self._filter_grasps or num_actions == 1) else actions[-(num_actions+1):]

    def action_set(self, state, num_actions):
        """ Plan a set of actions.

        Parameters
        ----------
        state : :obj:`gqcnn.RgbdImageState`
            the RGBD Image State
        num_actions : int
            the number of actions to plan

        Returns
        ------
        list of :obj:`gqcnn.GraspAction`
            the planned grasps
        """
        return [action.grasp for action in self._action(state, num_actions=num_actions)]

class FullyConvolutionalGraspingPolicyParallelJaw(FullyConvolutionalGraspingPolicy):
    """Parallel jaw grasp sampling policy using Fully-Convolutional GQ-CNN network."""
    def __init__(self, cfg, filters=None):
        """
        Parameters
        ----------
        cfg : dict
            python dictionary of policy configuration parameters
        filters : dict
            python dictionary of kinematic filters to apply 
        """
        FullyConvolutionalGraspingPolicy.__init__(self, cfg, filters=filters)

        self._gripper_width = self._cfg['gripper_width']

        # depth sampling parameters
        self._num_depth_bins = self._cfg['num_depth_bins']
        #TODO: ask Jeff what this is for again
        self._depth_offset = 0.0
        if 'depth_offset' in self._cfg.keys():
            self._depth_offset = self._cfg['depth_offset']

    def _sample_depths(self, raw_depth_im, raw_seg):
        """Sample depths from the raw depth image."""
        max_depth = np.max(raw_depth_im) + self._depth_offset

        # for sampling the min depth, we only sample from the portion of the depth image in the object segmask because sometimes the rim of the bin is not properly subtracted out of the depth image
        raw_depth_im_segmented = np.ones_like(raw_depth_im)
        raw_depth_im_segmented[np.where(raw_seg > 0)] = raw_depth_im[np.where(raw_seg > 0)]
        min_depth = np.min(raw_depth_im_segmented) + self._depth_offset

        depth_bin_width = (max_depth - min_depth) / self._num_depth_bins
        depths = np.zeros((self._num_depth_bins, 1)) 
        for i in range(self._num_depth_bins):
            depths[i][0] = min_depth + (i * depth_bin_width + depth_bin_width / 2)
        return depths

    def _get_actions(self, preds, ind, images, depths, camera_intr, num_actions):
        """Generate the actions to be returned."""
        actions = []
        ang_bin_width = math.pi / preds.shape[-1]
        for i in range(num_actions):
            im_idx = ind[i, 0]
            h_idx = ind[i, 1]
            w_idx = ind[i, 2]
            ang_idx = ind[i, 3]
            center = Point(np.asarray([w_idx * self._gqcnn_stride + self._gqcnn_recep_w / 2, h_idx * self._gqcnn_stride + self._gqcnn_recep_h / 2]))
            ang = math.pi / 2 - (ang_idx * ang_bin_width + ang_bin_width / 2)
            depth = depths[im_idx, 0]
            grasp = Grasp2D(center, ang, depth, width=self._gripper_width, camera_intr=camera_intr)
            grasp_action = GraspAction(grasp, preds[im_idx, h_idx, w_idx, ang_idx], DepthImage(images[im_idx]))
            actions.append(grasp_action)
        return actions

    def _gen_images_and_depths(self, depth, segmask):
        """Replicate the depth image and sample corresponding depths."""
        depths = self._sample_depths(depth, segmask)
        images = np.tile(np.asarray([depth]), (self._num_depth_bins, 1, 1, 1))
        return images, depths

    def _visualize_3d(self, actions, wrapped_depth_im, camera_intr, num_actions):
        """Visualize the actions in 3D."""
        raise NotImplementedError

    def _visualize_affordance_map(self, preds, depth_im):
        """Visualize an affordance map of the network predictions overlayed on the depth image."""
        raise NotImplementedError

class FullyConvolutionalGraspingPolicySuction(FullyConvolutionalGraspingPolicy):
    """Suction grasp sampling policy using Fully-Convolutional GQ-CNN network."""
    def _get_actions(self, preds, ind, images, depths, camera_intr, num_actions):
        """Generate the actions to be returned."""
        depth_im = DepthImage(images[0], frame=camera_intr.frame)
        point_cloud_im = camera_intr.deproject_to_image(depth_im)
        normal_cloud_im = point_cloud_im.normal_cloud_im()

        actions = []
        for i in range(num_actions):
            im_idx = ind[i, 0]
            h_idx = ind[i, 1]
            w_idx = ind[i, 2]
            center = Point(np.asarray([w_idx * self._gqcnn_stride + self._gqcnn_recep_w / 2, h_idx * self._gqcnn_stride + self._gqcnn_recep_h / 2]))
            axis = -normal_cloud_im[center.y, center.x]
            if np.linalg.norm(axis) == 0:
                continue
            depth = depth_im[center.y, center.x, 0]
            if depth == 0.0:
                continue
            grasp = SuctionPoint2D(center, axis=axis, depth=depth, camera_intr=camera_intr)
            grasp_action = GraspAction(grasp, preds[im_idx, h_idx, w_idx, 0], DepthImage(images[im_idx]))
            actions.append(grasp_action)
        return actions

    def _visualize_affordance_map(self, preds, depth_im, scale, plot_max=True, output_dir=None):
        """Visualize an affordance map of the network predictions overlayed on the depth image."""
        self._logger.info('Visualizing affordance map...')

        affordance_map = preds[0, ..., 0]
        tf_depth_im = depth_im.crop(depth_im.shape[0] - self._gqcnn_recep_h, depth_im.shape[1] - self._gqcnn_recep_w).resize(1.0 / self._gqcnn_stride)

        # plot
        vis.figure()
        vis.imshow(tf_depth_im)
        plt.imshow(affordance_map, cmap=plt.cm.RdYlGn, alpha=0.3)
        if plot_max:
            affordance_argmax = np.unravel_index(np.argmax(affordance_map), affordance_map.shape)
            plt.scatter(affordance_argmax[1], affordance_argmax[0], c='black', marker='.', s=scale*25)
        vis.title('Grasp Affordance Map')
        if output_dir is not None:
            vis.savefig(os.path.join(output_dir, 'grasp_affordance_map.png'))
        else:
            vis.show()
 
    def _gen_images_and_depths(self, depth, segmask):
        """Extend the image to a 4D tensor."""
        return np.expand_dims(depth, 0), np.array([-1]) #TODO: @Vishal depth should really be optional to the network...
   
    def _visualize_3d(self, actions, wrapped_depth_im, camera_intr, num_actions):
        """Visualize the actions in 3D."""
        raise NotImplementedError<|MERGE_RESOLUTION|>--- conflicted
+++ resolved
@@ -35,10 +35,6 @@
 from autolab_core.utils import get_logger
 from perception import DepthImage
 from visualization import Visualizer2D as vis
-<<<<<<< HEAD
-=======
-from policy import GraspingPolicy, GraspAction, NoValidGraspsException
->>>>>>> 2d16faa9
 from gqcnn.grasping import Grasp2D, SuctionPoint2D
 from gqcnn.utils import NoValidGraspsException
 
